#
# Copyright (c) 2023-2024 Roberto Alessandro Bertolini, Gabriele Digregorio, Francesco Panebianco. All rights reserved.
# Licensed under the MIT license. See LICENSE file in the project root for details.
#

from __future__ import annotations

import os
from pathlib import Path
import psutil
from queue import Queue
from subprocess import Popen
from threading import Thread
from typing import Callable

from libdebug.data.breakpoint import Breakpoint
from libdebug.data.memory_view import MemoryView
from libdebug.data.syscall_hook import SyscallHook
from libdebug.interfaces.debugging_interface import DebuggingInterface
from libdebug.interfaces.interface_helper import provide_debugging_interface
from libdebug.liblog import liblog
from libdebug.state.debugging_context import (
    DebuggingContext,
    context_extend_from,
    create_context,
    link_context,
    provide_context,
)
from libdebug.state.thread_context import ThreadContext
from libdebug.utils.libcontext import libcontext
from libdebug.utils.syscall_utils import resolve_syscall_number

THREAD_TERMINATE = -1
GDB_GOBACK_LOCATION = str((Path(__file__).parent / "utils" / "gdb.py").resolve())


class _InternalDebugger:
    """The _InternalDebugger class is the main class of `libdebug`. It contains all the methods needed to run and interact with the process."""

    memory: MemoryView | None = None
    """The memory view of the process."""

    breakpoints: dict[int, Breakpoint] = {}
    """A dictionary of all the breakpoints set on the process. The keys are the absolute addresses of the breakpoints."""

    context: DebuggingContext | None = None
    """The debugging context of the process."""

    instanced: bool = False
    """Whether the process was started and has not been killed yet."""

    interface: DebuggingInterface | None = None
    """The debugging interface used to interact with the process."""

    threads: list[ThreadContext] = []
    """A dictionary of all the threads in the process. The keys are the thread IDs."""

    _polling_thread: Thread | None = None
    """The background thread used to poll the process for state change."""

    _polling_thread_command_queue: Queue | None = None
    """The queue used to send commands to the background thread."""

    _polling_thread_response_queue: Queue | None = None
    """The queue used to receive responses from the background thread."""

    _threaded_memory: MemoryView | None = None
    """The memory view of the process, used for operations in the background thread."""

    def __init__(self):
        pass

    def _post_init_(self):
        """Do not use this constructor directly.
        Use the `debugger` function instead.
        """

        self.context = provide_context(self)

        with context_extend_from(self):
            self.interface = provide_debugging_interface()
            self.context.debugging_interface = self.interface

        # threading utilities
        self._polling_thread_command_queue = Queue()
        self._polling_thread_response_queue = Queue()

        self.breakpoints = self.context.breakpoints
        self.threads = self.context.threads

        self._start_processing_thread()
        self._setup_memory_view()

    def terminate(self):
        """Terminates the background thread. The debugger object cannot be used after this method is called.
        This method should only be called to free up resources when the debugger object is no longer needed.
        """
        if self._polling_thread is not None:
            self._polling_thread_command_queue.put((THREAD_TERMINATE, ()))
            self._polling_thread.join()
            del self._polling_thread
            self._polling_thread = None

    def run(self):
        """Starts the process and waits for it to stop."""

        if not self.context.argv:
            raise RuntimeError("No binary file specified.")

        if not os.path.isfile(provide_context(self).argv[0]):
            raise RuntimeError("The specified binary file does not exist.")

        if self.instanced:
            liblog.debugger("Process already running, stopping it before restarting.")
            self.kill()

        self.instanced = True

        if not self._polling_thread_command_queue.empty():
            raise RuntimeError("Polling thread command queue not empty.")

        self._polling_thread_command_queue.put((self.__threaded_run, ()))

        # Wait for the background thread to signal "task done" before returning
        # We don't want any asynchronous behaviour here
        self._polling_thread_command_queue.join()

        assert self.context.pipe_manager is not None

        return self.context.pipe_manager

    def attach(self, pid: int):
        """Attaches to an existing process."""
        if self.instanced:
            liblog.debugger("Process already running, stopping it before restarting.")

        self.instanced = True

        if not self._polling_thread_command_queue.empty():
            raise RuntimeError("Polling thread command queue not empty.")

        self._polling_thread_command_queue.put((self.__threaded_attach, (pid,)))

        # Wait for the background thread to signal "task done" before returning
        # We don't want any asynchronous behaviour here
        self._polling_thread_command_queue.join()

    def _start_processing_thread(self):
        """Starts the thread that will poll the traced process for state change."""
        # Set as daemon so that the Python interpreter can exit even if the thread is still running
        self._polling_thread = Thread(
            target=self._polling_thread_function,
            name="libdebug_polling_thread",
            daemon=True,
        )
        self._polling_thread.start()

    def _ensure_process_stopped(self):
        """Validates the state of the process."""
        if not self.instanced:
            raise RuntimeError("Process not running, cannot continue.")

        if not self.context.running:
            return

        if self.context.auto_interrupt_on_command:
            self.context.interrupt()

        self._polling_thread_command_queue.join()

    def kill(self):
        """Kills the process."""
        try:
            self._ensure_process_stopped()
        except OSError:
            pass

        self._polling_thread_command_queue.put((self.__threaded_kill, ()))

        self.memory = None
        self.instanced = None

        if self.context.pipe_manager is not None:
            self.context.pipe_manager.close()
            self.context.pipe_manager = None

        # Wait for the background thread to signal "task done" before returning
        # We don't want any asynchronous behaviour here
        self._polling_thread_command_queue.join()

        self.context.clear()
        self.interface.reset()

    def cont(self, auto_wait: bool = True):
        """Continues the process.

        Args:
            auto_wait (bool, optional): Whether to automatically wait for the process to stop after continuing. Defaults to True.
        """
        self._ensure_process_stopped()

        self._polling_thread_command_queue.put((self.__threaded_cont, ()))

        # Wait for the background thread to signal "task done" before returning
        # We don't want any asynchronous behaviour here
        self._polling_thread_command_queue.join()

        if auto_wait:
            self._polling_thread_command_queue.put((self.__threaded_wait, ()))

    def interrupt(self):
        """Interrupts the process."""
        if not self.instanced:
            raise RuntimeError("Process not running, cannot interrupt.")

        if not self.context.running:
            return

        self.context.interrupt()

        self.wait()

    def wait(self):
        """Waits for the process to stop."""
        if not self.instanced:
            raise RuntimeError("Process not running, cannot wait.")

        # Wait for the background thread to signal "task done"
        # Our background might be waiting, and if so we must stop until it's done
        self._polling_thread_command_queue.join()

        if self.context.dead:
            raise RuntimeError("Process is dead.")

        if not self.context.running:
            return

        self._polling_thread_command_queue.put((self.__threaded_wait, ()))

        # Wait for the background thread to signal "task done" before returning
        # We don't want any asynchronous behaviour here
        self._polling_thread_command_queue.join()

    def step(self, thread: ThreadContext | None = None):
        """Executes a single instruction of the process.

        Args:
            thread (ThreadContext, optional): The thread to step. Defaults to None.
        """
        self._ensure_process_stopped()

        if thread is None:
            # If no thread is specified, we use the first thread
            thread = self.threads[0]

        self._polling_thread_command_queue.put((self.__threaded_step, (thread,)))
        self._polling_thread_command_queue.put((self.__threaded_wait, ()))

        # Wait for the background thread to signal "task done" before returning
        # We don't want any asynchronous behaviour here
        self._polling_thread_command_queue.join()

    def step_until(
        self,
        position: int | str,
        thread: ThreadContext | None = None,
        max_steps: int = -1,
    ):
        """Executes instructions of the process until the specified location is reached.

        Args:
            position (int | bytes): The location to reach.
            thread (ThreadContext, optional): The thread to step. Defaults to None.
            max_steps (int, optional): The maximum number of steps to execute. Defaults to -1.
        """
        self._ensure_process_stopped()

        if thread is None:
            # If no thread is specified, we use the first thread
            thread = self.threads[0]

        if isinstance(position, str):
            with context_extend_from(self):
                address = self.context.resolve_symbol(position)
        else:
            with context_extend_from(self):
                address = self.context.resolve_address(position)

        arguments = (
            thread,
            address,
            max_steps,
        )

        self._polling_thread_command_queue.put((self.__threaded_step_until, arguments))

        # Wait for the background thread to signal "task done" before returning
        # We don't want any asynchronous behaviour here
        self._polling_thread_command_queue.join()

    def breakpoint(
        self,
        position: int | str,
        hardware: bool = False,
        condition: str | None = None,
        length: int = 1,
        callback: None | Callable[[ThreadContext, Breakpoint], None] = None,
    ) -> Breakpoint:
        """Sets a breakpoint at the specified location.

        Args:
            position (int | bytes): The location of the breakpoint.
            hardware (bool, optional): Whether the breakpoint should be hardware-assisted or purely software. Defaults to False.
            condition (str, optional): The trigger condition for the breakpoint. Defaults to None.
            length (int, optional): The length of the breakpoint. Only for watchpoints. Defaults to 1.
            callback (Callable[[ThreadContext, Breakpoint], None], optional): A callback to be called when the breakpoint is hit. Defaults to None.
        """
        self._ensure_process_stopped()

        if isinstance(position, str):
            with context_extend_from(self):
                address = self.context.resolve_symbol(position)
        else:
            with context_extend_from(self):
                address = self.context.resolve_address(position)
            position = hex(address)

        if condition:
            if not hardware:
                raise ValueError(
                    "Breakpoint condition is supported only for hardware watchpoints."
                )

            if condition.lower() not in ["w", "rw", "x"]:
                raise ValueError(
                    "Invalid condition for watchpoints. Supported conditions are 'r', 'rw', 'x'."
                )

            if length not in [1, 2, 4, 8]:
                raise ValueError(
                    "Invalid length for watchpoints. Supported lengths are 1, 2, 4, 8."
                )

        if hardware and not condition:
            condition = "x"

        bp = Breakpoint(address, position, 0, hardware, callback, condition, length)

        link_context(bp, self)

        self._polling_thread_command_queue.put((self.__threaded_breakpoint, (bp,)))

        # Wait for the background thread to signal "task done" before returning
        # We don't want any asynchronous behaviour here
        self._polling_thread_command_queue.join()

        # the breakpoint should have been set by interface
        assert address in self.breakpoints and self.breakpoints[address] is bp

        return bp

    def watchpoint(
        self,
        position: int | str,
        condition: str = "w",
        length: int = 1,
        callback: None | Callable[[ThreadContext, Breakpoint], None] = None,
    ) -> Breakpoint:
        """Sets a watchpoint at the specified location. Internally, watchpoints are implemented as breakpoints.

        Args:
            position (int | bytes): The location of the breakpoint.
            condition (str, optional): The trigger condition for the watchpoint (either "r", "rw" or "x"). Defaults to "w".
            length (int, optional): The size of the word in being watched (1, 2, 4 or 8). Defaults to 1.
            callback (Callable[[ThreadContext, Breakpoint], None], optional): A callback to be called when the watchpoint is hit. Defaults to None.
        """
        return self.breakpoint(
            position,
            hardware=True,
            condition=condition,
            length=length,
            callback=callback,
        )

    def hook_syscall(
        self,
        syscall: int | str,
        on_enter: Callable[[ThreadContext, int], None] = None,
        on_exit: Callable[[ThreadContext, int], None] = None,
    ) -> SyscallHook:
        """Hooks a syscall in the target process.

        Args:
            syscall (int | str): The syscall name or number to hook.
            on_enter (Callable[[ThreadContext, int], None], optional): The callback to execute when the syscall is entered. Defaults to None.
            on_exit (Callable[[ThreadContext, int], None], optional): The callback to execute when the syscall is exited. Defaults to None.

        Returns:
            SyscallHook: The syscall hook object.
        """
        self._ensure_process_stopped()

        if on_enter is None and on_exit is None:
            raise ValueError(
                "At least one callback between on_enter and on_exit should be specified."
            )

        if isinstance(syscall, str):
            syscall_number = resolve_syscall_number(syscall)
        else:
            syscall_number = syscall

        if syscall_number in self.context.syscall_hooks:
            raise ValueError(
                f"Syscall {syscall} is already hooked. Please unhook it first."
            )

        hook = SyscallHook(syscall_number, on_enter, on_exit)

        link_context(hook, self)

        self._polling_thread_command_queue.put((self.__threaded_syscall_hook, (hook,)))

        # Wait for the background thread to signal "task done" before returning
        # We don't want any asynchronous behaviour here
        self._polling_thread_command_queue.join()

        return hook

    def unhook_syscall(self, hook: SyscallHook):
        """Unhooks a syscall in the target process.

        Args:
            hook (SyscallHook): The syscall hook to unhook.
        """
        self._ensure_process_stopped()

        if hook.syscall_number not in self.context.syscall_hooks:
            raise ValueError(f"Syscall {hook.syscall_number} is not hooked.")

        self._polling_thread_command_queue.put(
            (self.__threaded_syscall_unhook, (hook,))
        )

        # Wait for the background thread to signal "task done" before returning
        # We don't want any asynchronous behaviour here
        self._polling_thread_command_queue.join()

    def migrate_to_gdb(self, open_in_new_process: bool = True):
        """Migrates the current debugging session to GDB."""
        self._ensure_process_stopped()

        self.context.interrupt()

        self._polling_thread_command_queue.put((self.__threaded_migrate_to_gdb, ()))

        # Wait for the background thread to signal "task done" before returning
        # We don't want any asynchronous behaviour here
        self._polling_thread_command_queue.join()

        if open_in_new_process and libcontext.terminal:
            self._open_gdb_in_new_process()
        else:
            if open_in_new_process:
                liblog.warning(
                    "Cannot open in a new process. Please configure the terminal in libcontext.terminal."
                )
            self._open_gdb_in_shell()

        self._polling_thread_command_queue.put((self.__threaded_migrate_from_gdb, ()))
        self._polling_thread_command_queue.join()

        # We have to ignore a SIGSTOP signal that is sent by GDB
        # TODO: once we have signal handling, we should remove this
        self.step()

<<<<<<< HEAD
    def finish(
        self,
        thread: ThreadContext | None = None,
        exact: bool = True
    ):
        """Continues the process until the current function returns or the process stops. When used in step mode,
        it will step until a return instruction is executed. Otherwise, it uses a heuristic
        based on the call stack to breakpoint (exact is slower).
        
        Args:
            thread (ThreadContext, optional): The thread to affect. Defaults to None.
            exact (bool, optional): Whether or not to execute in step mode. Defaults to True.
        """
        self._ensure_process_stopped()

        if thread is None:
            # If no thread is specified, we use the first thread
            thread = self.threads[0]

        self._polling_thread_command_queue.put((self.__threaded_finish, (thread,exact)))

        # Wait for the background thread to signal "task done" before returning
        # We don't want any asynchronous behaviour here
        self._polling_thread_command_queue.join()


    def _open_gdb_in_new_process(self):
        """Opens GDB in a new process following the configuration in libcontext.terminal."""
        args = [
=======
    def _craft_gdb_migration_command(self) -> list[str]:
        """Crafts the command to migrate to GDB."""
        gdb_command = [
>>>>>>> 96641f62
            "/bin/gdb",
            "-q",
            "--pid",
            str(self.context.process_id),
            "-ex",
            "source " + GDB_GOBACK_LOCATION,
            "-ex",
            "ni",
            "-ex",
            "ni",
        ]

        bp_args = []
        for bp in self.breakpoints.values():
            if bp.enabled:
                bp_args.append("-ex")

                if bp.hardware and bp.condition == "rw":
                    bp_args.append(f"awatch *(int{bp.length * 8}_t *) {bp.address:0x}")
                elif bp.hardware and bp.condition == "w":
                    bp_args.append(f"watch *(int{bp.length * 8}_t *) {bp.address:0x}")
                elif bp.hardware:
                    bp_args.append("hb *" + hex(bp.address))
                else:
                    bp_args.append("b *" + hex(bp.address))

                if self.instruction_pointer == bp.address:
                    # We have to enqueue an additional continue
                    bp_args.append("-ex")
                    bp_args.append("ni")

        return gdb_command + bp_args

    def _open_gdb_in_new_process(self):
        """Opens GDB in a new process following the configuration in libcontext.terminal."""
        args = self._craft_gdb_migration_command()

        initial_pid = Popen(libcontext.terminal + args).pid

        os.waitpid(initial_pid, 0)

        liblog.debugger("Waiting for GDB process to terminate...")

        for proc in psutil.process_iter():
            cmdline = proc.cmdline()

            if args == cmdline:
                gdb_process = proc
                break
        else:
            raise RuntimeError("GDB process not found.")

        gdb_process.wait()

    def _open_gdb_in_shell(self):
        """Open GDB in the current shell."""
        gdb_pid = os.fork()
        if gdb_pid == 0:  # This is the child process.
            args = self._craft_gdb_migration_command()
            os.execv("/bin/gdb", args)
        else:  # This is the parent process.
            os.waitpid(gdb_pid, 0)  # Wait for the child process to finish.

    def __getattr__(self, name: str) -> object:
        """This function is called when an attribute is not found in the `_InternalDebugger` object.
        It is used to forward the call to the first `ThreadContext` object."""
        if not self.threads:
            raise AttributeError(f"'debugger has no attribute '{name}'")

        self._ensure_process_stopped()

        thread_context = self.threads[0]

        if not hasattr(thread_context, name):
            raise AttributeError(f"'debugger has no attribute '{name}'")

        return getattr(thread_context, name)

    def __setattr__(self, name: str, value: object) -> None:
        """This function is called when an attribute is set in the `_InternalDebugger` object.
        It is used to forward the call to the first `ThreadContext` object."""
        # First we check if the attribute is available in the `_InternalDebugger` object
        if hasattr(_InternalDebugger, name):
            super().__setattr__(name, value)
        else:
            self._ensure_process_stopped()
            thread_context = self.threads[0]
            setattr(thread_context, name, value)

    def _peek_memory(self, address: int) -> bytes:
        """Reads memory from the process."""
        if not self.instanced:
            raise RuntimeError("Process not running, cannot step.")

        if self.context.running:
            raise RuntimeError("Cannot read memory while the process is running.")

        self._polling_thread_command_queue.put(
            (self.__threaded_peek_memory, (address,))
        )
        self._polling_thread_command_queue.join()

        value = self._polling_thread_response_queue.get()
        self._polling_thread_response_queue.task_done()

        if isinstance(value, BaseException):
            raise value

        return value

    def _poke_memory(self, address: int, data: bytes) -> None:
        """Writes memory to the process."""
        if not self.instanced:
            raise RuntimeError("Process not running, cannot step.")

        if self.context.running:
            raise RuntimeError("Cannot write memory while the process is running.")

        self._polling_thread_command_queue.put(
            (self.__threaded_poke_memory, (address, data))
        )
        self._polling_thread_command_queue.join()

    def _setup_memory_view(self):
        """Sets up the memory view of the process."""
        self.memory = MemoryView(
            self._peek_memory,
            self._poke_memory,
            self.interface.maps,
        )
        self._threaded_memory = MemoryView(
            self.__threaded_peek_memory,
            self.__threaded_poke_memory,
            self.interface.maps,
        )

        self.context.memory = self.memory
        self.context._threaded_memory = self._threaded_memory

    def _polling_thread_function(self):
        """This function is run in a thread. It is used to poll the process for state change."""
        while True:
            # Wait for the main thread to signal a command to execute
            command, args = self._polling_thread_command_queue.get()

            if command == THREAD_TERMINATE:
                # Signal that the command has been executed
                self._polling_thread_command_queue.task_done()
                return

            # Execute the command
            return_value = command(*args)

            if return_value is not None:
                self._polling_thread_response_queue.put(return_value)

            # Signal that the command has been executed
            self._polling_thread_command_queue.task_done()

            if return_value is not None:
                self._polling_thread_response_queue.join()

    def __threaded_run(self):
        liblog.debugger("Starting process %s.", self.context.argv[0])
        self.interface.run()

        self.context.set_stopped()

    def __threaded_attach(self, pid: int):
        liblog.debugger("Attaching to process %d.", pid)
        self.interface.attach(pid)

        self.context.set_stopped()

    def __threaded_kill(self):
        if self.context.argv:
            liblog.debugger(
                "Killing process %s (%d).",
                self.context.argv[0],
                self.context.process_id,
            )
        else:
            liblog.debugger("Killing process %d.", self.context.process_id)

        self.interface.kill()

    def __threaded_cont(self):
        if self.context.argv:
            liblog.debugger(
                "Continuing process %s (%d).",
                self.context.argv[0],
                self.context.process_id,
            )
        else:
            liblog.debugger("Continuing process %d.", self.context.process_id)

        self.interface.cont()
        self.context.set_running()

    def __threaded_breakpoint(self, bp: Breakpoint):
        liblog.debugger("Setting breakpoint at 0x%x.", bp.address)
        self.interface.set_breakpoint(bp)

    def __threaded_syscall_hook(self, hook: SyscallHook):
        liblog.debugger("Hooking syscall %d.", hook.syscall_number)
        self.interface.set_syscall_hook(hook)

    def __threaded_syscall_unhook(self, hook: SyscallHook):
        liblog.debugger("Unhooking syscall %d.", hook.syscall_number)
        self.interface.unset_syscall_hook(hook)

    def __threaded_wait(self):
        if self.context.argv:
            liblog.debugger(
                "Waiting for process %s (%d) to stop.",
                self.context.argv[0],
                self.context.process_id,
            )
        else:
            liblog.debugger("Waiting for process %d to stop.", self.context.process_id)

        while self.interface.wait():
            self.interface.cont()

        self.context.set_stopped()

    def __threaded_step(self, thread: ThreadContext):
        liblog.debugger("Stepping thread %s.", thread.thread_id)
        self.interface.step(thread)
        self.context.set_running()

    def __threaded_step_until(
        self, thread: ThreadContext, address: int, max_steps: int
    ):
        liblog.debugger("Stepping thread %s until 0x%x.", thread.thread_id, address)
        self.interface.step_until(thread, address, max_steps)
        self.context.set_stopped()

    def __threaded_finish(self, thread: ThreadContext, exact: bool):
        prefix = 'Exact' if exact else 'Heuristic'
        
        liblog.debugger(f"{prefix} finish on thread %s", thread.thread_id)
        self.interface.finish(thread, exact=exact)
        
        self.context.set_stopped()

    def __threaded_peek_memory(self, address: int) -> bytes | BaseException:
        try:
            value = self.interface.peek_memory(address)
            # TODO: this is only for amd64
            return value.to_bytes(8, "little")
        except BaseException as e:
            return e

    def __threaded_poke_memory(self, address: int, data: bytes):
        int_data = int.from_bytes(data, "little")
        self.interface.poke_memory(address, int_data)

    def __threaded_migrate_to_gdb(self):
        self.interface.migrate_to_gdb()

    def __threaded_migrate_from_gdb(self):
        self.interface.migrate_from_gdb()


def debugger(
    argv: str | list[str] = [],
    enable_aslr: bool = False,
    env: dict[str, str] | None = None,
    continue_to_binary_entrypoint: bool = True,
    auto_interrupt_on_command: bool = False,
) -> _InternalDebugger:
    """This function is used to create a new `_InternalDebugger` object. It takes as input the location of the binary to debug and returns a `_InternalDebugger` object.

    Args:
        argv (str | list[str], optional): The location of the binary to debug, and any additional arguments to pass to it.
        enable_aslr (bool, optional): Whether to enable ASLR. Defaults to False.
        env (dict[str, str], optional): The environment variables to use. Defaults to the same environment of the debugging script.
        continue_to_binary_entrypoint (bool, optional): Whether to automatically continue to the binary entrypoint. Defaults to True.
        auto_interrupt_on_command (bool, optional): Whether to automatically interrupt the process when a command is issued. Defaults to False.

    Returns:
        _InternalDebugger: The `_InternalDebugger` object.
    """
    if isinstance(argv, str):
        argv = [argv]

    debugger = _InternalDebugger()

    debugging_context = create_context(debugger)

    debugging_context.clear()

    if not env:
        env = os.environ

    debugging_context.argv = argv
    debugging_context.env = env
    debugging_context.aslr_enabled = enable_aslr
    debugging_context.autoreach_entrypoint = continue_to_binary_entrypoint
    debugging_context.auto_interrupt_on_command = auto_interrupt_on_command

    debugger._post_init_()

    return debugger<|MERGE_RESOLUTION|>--- conflicted
+++ resolved
@@ -474,7 +474,6 @@
         # TODO: once we have signal handling, we should remove this
         self.step()
 
-<<<<<<< HEAD
     def finish(
         self,
         thread: ThreadContext | None = None,
@@ -500,15 +499,9 @@
         # We don't want any asynchronous behaviour here
         self._polling_thread_command_queue.join()
 
-
-    def _open_gdb_in_new_process(self):
-        """Opens GDB in a new process following the configuration in libcontext.terminal."""
-        args = [
-=======
     def _craft_gdb_migration_command(self) -> list[str]:
         """Crafts the command to migrate to GDB."""
         gdb_command = [
->>>>>>> 96641f62
             "/bin/gdb",
             "-q",
             "--pid",
